--- conflicted
+++ resolved
@@ -31,17 +31,12 @@
     {
         if let Some(data) = value.into() {
             match self.scope {
-<<<<<<< HEAD
-                Area::Local => { js! { localStorage.setItem(@{key}, @{data}); } },
-                Area::Session => { js! { sessionStorage.setItem(@{key}, @{data}); } },
-=======
-                Scope::Local => { js! { @(no_return)
+                Area::Local => { js! { @(no_return)
                     localStorage.setItem(@{key}, @{data});
                 } },
-                Scope::Session => { js! { @(no_return)
+                Area::Session => { js! { @(no_return)
                     sessionStorage.setItem(@{key}, @{data});
                 } },
->>>>>>> 168a292d
             }
         }
     }
@@ -65,17 +60,12 @@
     pub fn remove(&mut self, key: &str) {
         {
             match self.scope {
-<<<<<<< HEAD
-                Area::Local => js! { localStorage.removeItem(@{key}); },
-                Area::Session => js! { sessionStorage.removeItem(@{key}); },
-=======
-                Scope::Local => js! { @(no_return)
+                Area::Local => js! { @(no_return)
                     localStorage.removeItem(@{key});
                 },
-                Scope::Session => js! { @(no_return)
+                Area::Session => js! { @(no_return)
                     sessionStorage.removeItem(@{key});
                 },
->>>>>>> 168a292d
             }
         };
     }
